--- conflicted
+++ resolved
@@ -7,17 +7,8 @@
 	"os"
 	"path/filepath"
 
-<<<<<<< HEAD
 	"github.com/nmrshll/go-cp"
 	"github.com/nmrshll/google-photos-api-client-go/lib-gphotos"
-=======
-	"github.com/fatih/color"
-	cp "github.com/nmrshll/go-cp"
-	gphotos "github.com/nmrshll/google-photos-api-client-go/lib-gphotos"
-	"github.com/nmrshll/gphotos-uploader-cli/utils/filesystem"
-
->>>>>>> 8811a85d
-	"github.com/palantir/stacktrace"
 	"golang.org/x/oauth2"
 
 	"github.com/client9/xson/hjson"
@@ -28,23 +19,13 @@
 	ClientSecret string
 }
 
-<<<<<<< HEAD
 type FolderUploadJob struct {
 	Account           string
 	SourceFolder      string
 	MakeAlbums        MakeAlbums
 	DeleteAfterUpload bool
+	UploadVideos      bool
 }
-=======
-var (
-	// consts
-	CONFIGPATH                  = fmt.Sprintf("%s/config.hjson", CONFIGFOLDER)
-	UPLOADDBPATH                = fmt.Sprintf("%s/uploads.db", CONFIGFOLDER)
-	DEFAULT_API_APP_CREDENTIALS = APIAppCredentials{
-		ClientID:     "20637643488-1hvg8ev08r4tc16ca7j9oj3686lcf0el.apps.googleusercontent.com",
-		ClientSecret: "0JyfLYw0kyDcJO-pGg5-rW_P",
-	}
->>>>>>> 8811a85d
 
 type MakeAlbums struct {
 	Enabled bool
@@ -56,8 +37,8 @@
 	Jobs              []FolderUploadJob
 }
 
-// newExampleConfig returns an example Config object
-func newExampleConfig() *Config {
+// defaultConfig returns an example Config object
+func defaultConfig() *Config {
 	c := &Config{}
 	c.APIAppCredentials = &APIAppCredentials{
 		ClientID:     "20637643488-1hvg8ev08r4tc16ca7j9oj3686lcf0el.apps.googleusercontent.com",
@@ -72,6 +53,7 @@
 			Use:     "folderNames",
 		},
 		DeleteAfterUpload: true,
+		UploadVideos:      false,
 	}
 	c.Jobs = append(c.Jobs, job)
 	return c
@@ -94,6 +76,7 @@
         use: %s
       }
       deleteAfterUpload: %t
+      uploadVideos: %t
     }
   ]
 }`
@@ -104,7 +87,8 @@
 		c.Jobs[0].SourceFolder,
 		c.Jobs[0].MakeAlbums.Enabled,
 		c.Jobs[0].MakeAlbums.Use,
-		c.Jobs[0].DeleteAfterUpload)
+		c.Jobs[0].DeleteAfterUpload,
+		c.Jobs[0].UploadVideos)
 }
 
 var (
@@ -113,77 +97,38 @@
 
 func OAuthConfig() *oauth2.Config {
 	if Cfg.APIAppCredentials == nil {
-		log.Fatal(stacktrace.NewError("APIAppCredentials can't be nil"))
+		log.Fatal(fmt.Errorf("APIAppCredentials can't be nil"))
 	}
 	return gphotos.NewOAuthConfig(gphotos.APIAppCredentials(*Cfg.APIAppCredentials))
 }
 
-<<<<<<< HEAD
+// GetUploadsDBPath returns the absolute path of uploads DB file
+func GetUploadsDBPath() string {
+	const UploadDBPath = "~/.config/gphotos-uploader-cli/uploads.db"
+
+	dbPathAbsolute, err := cp.AbsolutePath(UploadDBPath)
+	if err != nil {
+		log.Fatal(err) // TODO: should return an error instead a log.Fatal
+	}
+	return dbPathAbsolute
+}
+
 // LoadConfigFile reads HJSON file (absolute path) and decodes its configuration
 func LoadConfigFile(p string) (*Config, error) {
 	path, err := cp.AbsolutePath(p)
 	if err != nil {
-		return nil, stacktrace.Propagate(err, "Failed to get absolute path: %s", p)
-=======
-func GetUploadsDBPath() string {
-	dbPathAbsolute, err := cp.AbsolutePath(UPLOADDBPATH)
-	if err != nil {
-		log.Fatal(err)
-	}
-	return dbPathAbsolute
-}
-
-type FolderUploadJob struct {
-	Account      string
-	SourceFolder string
-	MakeAlbums   struct {
-		Enabled bool
-		Use     string
-	}
-	DeleteAfterUpload bool
-	UploadVideos      bool
-}
-
-func Load() *Config {
-	Cfg = loadConfigFile()
-	Cfg.Process()
-	return Cfg
-}
-
-var noConfigFoundMessage = color.CyanString(`
-No config file found at ~/.config/gphotos-uploader-cli/config.hjson
-Will now copy an example config file.
-Edit it by running:
-
-	nano ~/.config/gphotos-uploader-cli/config.hjson
-
-`)
-
-func loadConfigFile() *Config {
-	configPathAbsolute, err := cp.AbsolutePath(CONFIGPATH)
-	if err != nil {
-		log.Fatal(err)
-	}
-
-	// if no config file copy the default example and exit
-	if !filesystem.IsFile(configPathAbsolute) {
-		fmt.Println(noConfigFoundMessage)
-		if err := InitConfigFile(); err != nil {
-			log.Fatal(stacktrace.Propagate(err, "failed initializing config file"))
-		}
-		os.Exit(0)
->>>>>>> 8811a85d
+		return nil, fmt.Errorf("failed to get absolute path: %s", p)
 	}
 
 	data, err := ioutil.ReadFile(path)
 	if err != nil {
-		return nil, stacktrace.Propagate(err, "Failed to read configuration from file: %s", path)
+		return nil, fmt.Errorf("failed to read configuration from file %s, %v", path, err)
 	}
 
 	var config = &Config{}
 
 	if err := hjson.Unmarshal(data, config); err != nil {
-		return nil, stacktrace.Propagate(err, "Failed to decode configuration data")
+		return nil, fmt.Errorf("failed to decode configuration data: %v", err)
 	}
 
 	return config, nil
@@ -193,14 +138,14 @@
 func InitConfigFile(p string) error {
 	path, err := cp.AbsolutePath(p)
 	if err != nil {
-		return stacktrace.Propagate(err, "Failed to get absolute path: %s", p)
+		return fmt.Errorf("failed to get absolute path: %s", p)
 	}
 
 	dirname := filepath.Dir(path)
 	if _, err := os.Stat(dirname); os.IsNotExist(err) {
 		err := os.MkdirAll(dirname, 0755)
 		if err != nil {
-			return stacktrace.Propagate(err, "Failed to create config parent directory: %s", dirname)
+			return fmt.Errorf("failed to create config parent directory %s: %v", dirname, err)
 		}
 	}
 
@@ -208,37 +153,15 @@
 	if err != nil {
 		fh, err = os.Create(path)
 		if err != nil {
-			return stacktrace.Propagate(err, "Failed to create config file: %s", path)
+			return fmt.Errorf("failed to create config file %s: %v", path, err)
 		}
 	}
 	defer fh.Close()
 
-	_, err = fh.WriteString(newExampleConfig().String())
+	_, err = fh.WriteString(defaultConfig().String())
 	if err != nil {
-		return stacktrace.Propagate(err, "Failed to write in config file: %s", path)
+		return fmt.Errorf("failed to write in config file %s: %v", path, err)
 	}
 
-<<<<<<< HEAD
 	return fh.Sync()
-}
-=======
-const exampleConfig = `{
-  APIAppCredentials: {
-    ClientID:     "20637643488-1hvg8ev08r4tc16ca7j9oj3686lcf0el.apps.googleusercontent.com",
-    ClientSecret: "0JyfLYw0kyDcJO-pGg5-rW_P",
-  }
-  jobs: [
-    {
-      account: youremail@gmail.com
-      sourceFolder: ~/folder/to/upload
-      makeAlbums: {
-        enabled: true
-        use: folderNames
-      }
-      deleteAfterUpload: false
-      uploadVideos: true
-    }
-  ]
-}
-`
->>>>>>> 8811a85d
+}