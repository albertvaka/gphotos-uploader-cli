--- conflicted
+++ resolved
@@ -1,34 +1,3 @@
-<<<<<<< HEAD
-# go source files, ignore vendor directory
-PKGS = $(shell go list ./... | grep -v /vendor)
-SRC := cmd/gphotos-uploader-cli/main.go
-
-PLATFORMS := linux darwin
-os = $(word 1, $@)
-
-.PHONY: $(PLATFORMS)
-$(PLATFORMS):			## Create binary for an specific platform
-	@echo "--> Generating binary for $(os) v$(VERSION) (build: $(BUILD))..."
-	@mkdir -p release
-	@GOOS=$(os) GOARCH=amd64 go build -o release/$(BINARY)-v$(VERSION)-$(os)-amd64 $(SRC)
-
-.PHONY: release
-release: linux darwin	## Create binaries for all supported platforms
-
-build:					## Build an artifact for the current operating system (for development)
-	@echo "--> Building binary artifact (development)..."
-	@go build -o ${BINARY} ${SRC}
-
-.PHONY: test
-test: lint					## Run tests
-	@echo "--> Running tests..."
-	@go test -v -race $(PKGS)
-
-.PHONY: clean
-clean:					## Clean all built artifacts
-	@echo "--> Cleaning all built artifacts..."
-	@rm -f ${BINARY}
-=======
 BINARY := gphotos-uploader-cli
 .DEFAULT_GOAL := help
 
@@ -73,7 +42,6 @@
 clean: ## Clean all built artifacts
 	@echo "--> Cleaning all built artifacts..."
 	@rm -f $(BINARY)
->>>>>>> a3fae0d8
 	@rm -rf release
 
 BIN_DIR := $(GOPATH)/bin
@@ -83,29 +51,17 @@
 
 $(GOLANGCI):
 	@echo "--> Installing golangci v$(GOLANGCI_VERSION)..."
-<<<<<<< HEAD
-	@curl -sfL https://raw.githubusercontent.com/golangci/golangci-lint/master/install.sh| sh -s -- -b $(BIN_DIR) v$(GOLANGCI_VERSION)
-
-.PHONY: lint
-lint: $(GOLANGCI)	## Run linter
-=======
 	@curl -sfL https://install.goreleaser.com/github.com/golangci/golangci-lint.sh | sh -s -- -b $(BIN_DIR) v$(GOLANGCI_VERSION)
 
 .PHONY: lint
 lint: $(GOLANGCI) ## Run linter
->>>>>>> a3fae0d8
 	@echo "--> Running linter golangci v$(GOLANGCI_VERSION)..."
 	@$(GOLANGCI) run
 
 .PHONY: help
-<<<<<<< HEAD
-help:					## Show this help.
-	@grep -E '^[a-zA-Z_-]+:.*?## .*$$' $(MAKEFILE_LIST) | sort | awk 'BEGIN {FS = ":.*?## "}; {printf "\033[36m%-30s\033[0m %s\n", $$1, $$2}'
-=======
 help: ## Show this help
 	@grep -E '^[a-zA-Z_-]+:.*?## .*$$' $(MAKEFILE_LIST) | sort | awk 'BEGIN {FS = ":.*?## "}; {printf "\033[36m%-30s\033[0m %s\n", $$1, $$2}'
 
 .PHONY: version
 version: ## Show current version
-	@echo "v$(VERSION)"
->>>>>>> a3fae0d8
+	@echo "v$(VERSION)"