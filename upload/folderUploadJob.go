package upload

import (
	"fmt"
	"log"
	"os"
	"path/filepath"
	"time"

	"github.com/fatih/color"
	"github.com/palantir/stacktrace"
	"github.com/syndtr/goleveldb/leveldb"

	cp "github.com/nmrshll/go-cp"
	gphotos "github.com/nmrshll/google-photos-api-client-go/noserver-gphotos"
	"github.com/nmrshll/gphotos-uploader-cli/config"
	"github.com/nmrshll/gphotos-uploader-cli/datastore/tokenstore"
	"github.com/nmrshll/gphotos-uploader-cli/fileshandling"
)

const (
	USEFOLDERNAMES = "folderNames"
)

type FolderUploadJob struct {
	*config.FolderUploadJob
}

func (folderUploadJob *FolderUploadJob) Run(db *leveldb.DB) {
	sourceFolderAbsolutePath, err := cp.AbsolutePath(folderUploadJob.SourceFolder)
	if err != nil {
		db.Close()
		log.Fatal(err)
	}

	client, err := Authenticate(folderUploadJob)
	if err != nil {
		db.Close()
		log.Fatal(err)
	}

	err = folderUploadJob.uploadFolder(client, sourceFolderAbsolutePath, db)
	if err != nil {
		db.Close()
		log.Fatal(err)
	}
}

func Authenticate(folderUploadJob *FolderUploadJob) (*gphotos.Client, error) {
	// try to load token from keyring
	token, err := tokenstore.RetrieveToken(folderUploadJob.Account)
	if err == nil && token != nil { // if error ignore and skip
		// if found create client from token
		gphotosClient, err := gphotos.NewClient(gphotos.FromToken(config.OAuthConfig(), token))
		if err == nil && gphotosClient != nil { // if error ignore and skip
			return gphotosClient, nil
		}
	}

	// else authenticate again to grab a new token
	log.Println(color.CyanString(fmt.Sprintf("Need to log login into account %s", folderUploadJob.Account)))
	time.Sleep(1200 * time.Millisecond)
	gphotosClient, err := gphotos.NewClient(
		gphotos.AuthenticateUser(
			config.OAuthConfig(),
			gphotos.WithUserLoginHint(folderUploadJob.Account),
		),
	)
	if err != nil {
		return nil, stacktrace.Propagate(err, "failed authenticating new client")
	}

	// and store the token into the keyring
	err = tokenstore.StoreToken(folderUploadJob.Account, gphotosClient.Token())
	if err != nil {
		return nil, stacktrace.Propagate(err, "failed storing token")
	}

	return gphotosClient, nil
}

<<<<<<< HEAD
func (j *FolderUploadJob) uploadFolder(gphotosClient *gphotos.Client, folderPath string, db *leveldb.DB) error {
=======
func (folderUploadJob *FolderUploadJob) uploadFolder(gphotosClient *gphotos.Client, folderPath string) error {
>>>>>>> 88ce9523
	if !fileshandling.IsDir(folderPath) {
		return fmt.Errorf("%s is not a folder", folderPath)
	}

	err := filepath.Walk(folderPath, func(filePath string, info os.FileInfo, err error) error {
		if info.IsDir() {
			return nil
		}

		// process only files
		if fileshandling.IsFile(filePath) {
			// process only if filetype is image or video
			if !fileshandling.IsMedia(filePath) {
				fmt.Printf("not an image or video: %s: skipping file...\n", filePath)
				return nil
			}

<<<<<<< HEAD
			// check upload db for previous uploads
			isUploaded, err := fileshandling.IsUploadedPrev(path, db)
			if err != nil {
				log.Println(err)
			} else if isUploaded {
				fmt.Printf("previously uploaded: %s: skipping file...\n", path)
				return nil
			}

			var fileUpload = &FileUpload{FolderUploadJob: j, filePath: path, gphotosClient: gphotosClient.Client}
			if j.MakeAlbums.Enabled && j.MakeAlbums.Use == USEFOLDERNAMES {
				lastDirName := filepath.Base(filepath.Dir(path))
=======
			// set file upload options depending on folder upload options
			var fileUpload = &FileUpload{
				FolderUploadJob: folderUploadJob,
				filePath:        filePath,
				gphotosClient:   gphotosClient.Client,
			}
			if folderUploadJob.MakeAlbums.Enabled && folderUploadJob.MakeAlbums.Use == USEFOLDERNAMES {
				lastDirName := filepath.Base(filepath.Dir(filePath))
>>>>>>> 88ce9523
				fileUpload.albumName = lastDirName
			}

			// finally, add the file upload to the queue
			QueueFileUpload(fileUpload)
		}

		return nil
	})

	if err != nil {
		fmt.Printf("walk error [%v]\n", err)
	}
	return nil
}<|MERGE_RESOLUTION|>--- conflicted
+++ resolved
@@ -79,11 +79,7 @@
 	return gphotosClient, nil
 }
 
-<<<<<<< HEAD
 func (j *FolderUploadJob) uploadFolder(gphotosClient *gphotos.Client, folderPath string, db *leveldb.DB) error {
-=======
-func (folderUploadJob *FolderUploadJob) uploadFolder(gphotosClient *gphotos.Client, folderPath string) error {
->>>>>>> 88ce9523
 	if !fileshandling.IsDir(folderPath) {
 		return fmt.Errorf("%s is not a folder", folderPath)
 	}
@@ -101,7 +97,6 @@
 				return nil
 			}
 
-<<<<<<< HEAD
 			// check upload db for previous uploads
 			isUploaded, err := fileshandling.IsUploadedPrev(path, db)
 			if err != nil {
@@ -111,10 +106,7 @@
 				return nil
 			}
 
-			var fileUpload = &FileUpload{FolderUploadJob: j, filePath: path, gphotosClient: gphotosClient.Client}
-			if j.MakeAlbums.Enabled && j.MakeAlbums.Use == USEFOLDERNAMES {
-				lastDirName := filepath.Base(filepath.Dir(path))
-=======
+
 			// set file upload options depending on folder upload options
 			var fileUpload = &FileUpload{
 				FolderUploadJob: folderUploadJob,
@@ -123,7 +115,6 @@
 			}
 			if folderUploadJob.MakeAlbums.Enabled && folderUploadJob.MakeAlbums.Use == USEFOLDERNAMES {
 				lastDirName := filepath.Base(filepath.Dir(filePath))
->>>>>>> 88ce9523
 				fileUpload.albumName = lastDirName
 			}
 
