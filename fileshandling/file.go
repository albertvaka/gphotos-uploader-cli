package fileshandling

import (
	"fmt"
	"io/ioutil"
<<<<<<< HEAD
	"strings"
=======
	"os"
>>>>>>> 88ce9523

	"github.com/nmrshll/gphotos-uploader-cli/util"
	"github.com/palantir/stacktrace"
	filetype "gopkg.in/h2non/filetype.v1"
)

// IsFile asserts there is a file at path
func IsFile(path string) bool {
	return util.IsFile(path)
}

// IsDir asserts there is a directory at path
func IsDir(path string) bool {
	return util.IsDir(path)
}

<<<<<<< HEAD
func IsImage(path string) (bool, error) {
	if !HasImageExtension(path) {
		return false, nil
	}

	buf, err := ioutil.ReadFile(path)
=======
func fileBuffer(filePath string) (buf []byte, _ error) {
	if !IsFile(filePath) {
		return nil, fmt.Errorf("not a file")
	}
	buf, err := ioutil.ReadFile(filePath)
>>>>>>> 88ce9523
	if err != nil {
		return nil, stacktrace.Propagate(err, "Failed finding file type: %s: Ignoring file...\n", filePath)
	}

	return buf, nil
}

// func getFileKind(filePath string) (filetype.Kind, error) {
// 	buf, err := ioutil.ReadFile(filePath)
// 	if err != nil {
// 		return nil, stacktrace.Propagate(err, "Failed finding file type: %s: Ignoring file...\n", filePath)
// 	}

// 	kind, err := filetype.Match(buf)
// 	if err != nil {
// 		return nil, stacktrace.Propagate(err, "Failed finding file type: %s: Ignoring file...\n", filePath)
// 	}

// 	return nil, nil
// }

// func mimeTypeContainsString(path, stringToMatch string) (bool, error) {
// 	buf, err := ioutil.ReadFile(path)
// 	if err != nil {
// 		return false, stacktrace.Propagate(err, "Failed finding file type: %s: Ignoring file...\n", path)
// 	}

// 	kind, err := filetype.Match(buf)
// 	if err != nil {
// 		return false, stacktrace.Propagate(err, "Failed finding file type: %s: Ignoring file...\n", path)
// 	}

// 	if strings.Contains(kind.MIME.Value, stringToMatch) {
// 		return true, nil
// 	}
// 	return false, nil
// }

// IsImage asserts file at filePath is an image
func IsImage(filePath string) bool {
	// return mimeTypeContainsString(filePath, "image")
	buf, err := fileBuffer(filePath)
	if err != nil {
		return false
	}

	return filetype.IsImage(buf)
}

// IsVideo asserts file at filePath is an image
func IsVideo(filePath string) bool {
	// return mimeTypeContainsString(filePath, "video")
	buf, err := fileBuffer(filePath)
	if err != nil {
		return false
	}

	return filetype.IsVideo(buf)
}

// IsMedia asserts file at filePath is an image or video
func IsMedia(filePath string) bool {
	// isImage, err := IsImage(filePath)
	// if isImage && err == nil {
	// 	return isImage, err
	// }

	// isVideo, err := IsVideo(filePath)
	// if isVideo && err == nil {
	// 	return isVideo, err
	// }

	// return false, nil
	return IsImage(filePath) || IsVideo(filePath)
}<|MERGE_RESOLUTION|>--- conflicted
+++ resolved
@@ -3,11 +3,7 @@
 import (
 	"fmt"
 	"io/ioutil"
-<<<<<<< HEAD
-	"strings"
-=======
 	"os"
->>>>>>> 88ce9523
 
 	"github.com/nmrshll/gphotos-uploader-cli/util"
 	"github.com/palantir/stacktrace"
@@ -24,20 +20,11 @@
 	return util.IsDir(path)
 }
 
-<<<<<<< HEAD
-func IsImage(path string) (bool, error) {
-	if !HasImageExtension(path) {
-		return false, nil
-	}
-
-	buf, err := ioutil.ReadFile(path)
-=======
 func fileBuffer(filePath string) (buf []byte, _ error) {
 	if !IsFile(filePath) {
 		return nil, fmt.Errorf("not a file")
 	}
 	buf, err := ioutil.ReadFile(filePath)
->>>>>>> 88ce9523
 	if err != nil {
 		return nil, stacktrace.Propagate(err, "Failed finding file type: %s: Ignoring file...\n", filePath)
 	}
